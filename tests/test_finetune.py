import os
import shutil
import gc
import pytest
import timm
import torch

from terratorch.cli_tools import build_lightning_cli
from terratorch.registry import BACKBONE_REGISTRY

@pytest.fixture(autouse=True)
def setup_and_cleanup(model_name):
    model_instance = BACKBONE_REGISTRY.build(model_name)

    state_dict = model_instance.state_dict()

    torch.save(state_dict, os.path.join("tests", model_name + ".pt"))

    yield # everything after this runs after each test

    os.remove(os.path.join("tests", model_name + ".pt"))

    if os.path.isdir(os.path.join("tests", "all_ecos_random")):
        shutil.rmtree(os.path.join("tests", "all_ecos_random"))

# The backbones `prithvi_eo_v2_300` and `prithvi_swin_B` are already used in
# others tests and don't need be tested here again
<<<<<<< HEAD
@pytest.mark.skip("Avoiding these tests for now.")
@pytest.mark.parametrize("model_name", ["prithvi_eo_v1_100", "prithvi_swin_L", "prithvi_eo_v2_600"])
@pytest.mark.parametrize("case", ["fit", "test", "validate", "compute_statistics"])
=======
@pytest.mark.parametrize("model_name",
                         ["terramind_v1_base", "prithvi_eo_v1_100", "prithvi_swin_L", "prithvi_eo_v2_600"])
@pytest.mark.parametrize("case", ["fit", "test", "validate",
                                  "compute_statistics"])
>>>>>>> 7ae857a5
def test_finetune_multiple_backbones(model_name, case):

    command_list = [case, "-c", f"tests/resources/configs/manufactured-finetune_{model_name}.yaml"]
    _ = build_lightning_cli(command_list)

    gc.collect()

@pytest.mark.parametrize("model_name",
                         ["terramind_v1_base", "prithvi_eo_v1_100", "prithvi_swin_L", "prithvi_eo_v2_600"])
def test_finetune_multiple_backbones_with_prediction(model_name):

    command_list = ["fit", "-c", f"tests/resources/configs/manufactured-finetune_{model_name}.yaml"]
    _ = build_lightning_cli(command_list)

    gc.collect()

    command_list_prediction = ["predict", "-c",
                               f"tests/resources/configs/manufactured-finetune_{model_name}.yaml",
                               "--ckpt_path",
                               f"tests/all_ecos_random/version_0/checkpoints/epoch=0.ckpt",
                               "--predict_output_dir", "/tmp",
                               "--data.init_args.predict_data_root", "tests/resources/inputs"]

    _ = build_lightning_cli(command_list_prediction)

    gc.collect()

@pytest.mark.parametrize("model_name", ["prithvi_swin_B"])
@pytest.mark.parametrize("case", ["fit", "test", "validate"])
def test_finetune_bands_intervals(model_name, case):
    command_list = [case, "-c", f"tests/resources/configs/manufactured-finetune_{model_name}_band_interval.yaml"]
    _ = build_lightning_cli(command_list)

    gc.collect()

@pytest.mark.parametrize("model_name", ["prithvi_swin_B"])
@pytest.mark.parametrize("case", ["fit", "test", "validate"])
def test_finetune_bands_str(model_name, case):
    command_list = [case, "-c", f"tests/resources/configs/manufactured-finetune_{model_name}_string.yaml"]
    _ = build_lightning_cli(command_list)

    gc.collect()

@pytest.mark.parametrize("model_name", ["prithvi_eo_v2_300"])
@pytest.mark.parametrize("case", ["fit", "test", "validate"])
def test_finetune_pad(case):
    command_list = [case, "-c", f"tests/resources/configs/manufactured-finetune_prithvi_pixelwise_pad.yaml"]
    _ = build_lightning_cli(command_list)

    gc.collect()

@pytest.mark.parametrize("model_name", ["prithvi_swin_B"])
def test_finetune_metrics_from_file(model_name):

    model_instance = timm.create_model(model_name)

    state_dict = model_instance.state_dict()

    torch.save(state_dict, os.path.join("tests/resources/configs/", model_name + ".pt"))

    # Running the terratorch CLI
    command_list = ["fit", "-c", f"tests/resources/configs/manufactured-finetune_{model_name}_metrics_from_file.yaml"]
    _ = build_lightning_cli(command_list)

    gc.collect()

@pytest.mark.parametrize("model_name", ["prithvi_swin_B"])
@pytest.mark.parametrize("case", ["fit", "test", "validate"])
def test_finetune_segmentation_tiled(case, model_name):
    command_list = [case, "-c", f"tests/resources/configs/manufactured-finetune_{model_name}_segmentation.yaml"]
    _ = build_lightning_cli(command_list)

    gc.collect()


<|MERGE_RESOLUTION|>--- conflicted
+++ resolved
@@ -1,12 +1,14 @@
+import gc
 import os
 import shutil
-import gc
+
 import pytest
 import timm
 import torch
 
 from terratorch.cli_tools import build_lightning_cli
 from terratorch.registry import BACKBONE_REGISTRY
+
 
 @pytest.fixture(autouse=True)
 def setup_and_cleanup(model_name):
@@ -16,51 +18,52 @@
 
     torch.save(state_dict, os.path.join("tests", model_name + ".pt"))
 
-    yield # everything after this runs after each test
+    yield  # everything after this runs after each test
 
     os.remove(os.path.join("tests", model_name + ".pt"))
 
     if os.path.isdir(os.path.join("tests", "all_ecos_random")):
         shutil.rmtree(os.path.join("tests", "all_ecos_random"))
 
+
 # The backbones `prithvi_eo_v2_300` and `prithvi_swin_B` are already used in
 # others tests and don't need be tested here again
-<<<<<<< HEAD
-@pytest.mark.skip("Avoiding these tests for now.")
-@pytest.mark.parametrize("model_name", ["prithvi_eo_v1_100", "prithvi_swin_L", "prithvi_eo_v2_600"])
+@pytest.mark.parametrize(
+    "model_name", ["terramind_v1_base", "prithvi_eo_v1_100", "prithvi_swin_L", "prithvi_eo_v2_600"]
+)
 @pytest.mark.parametrize("case", ["fit", "test", "validate", "compute_statistics"])
-=======
-@pytest.mark.parametrize("model_name",
-                         ["terramind_v1_base", "prithvi_eo_v1_100", "prithvi_swin_L", "prithvi_eo_v2_600"])
-@pytest.mark.parametrize("case", ["fit", "test", "validate",
-                                  "compute_statistics"])
->>>>>>> 7ae857a5
 def test_finetune_multiple_backbones(model_name, case):
-
     command_list = [case, "-c", f"tests/resources/configs/manufactured-finetune_{model_name}.yaml"]
     _ = build_lightning_cli(command_list)
 
     gc.collect()
 
-@pytest.mark.parametrize("model_name",
-                         ["terramind_v1_base", "prithvi_eo_v1_100", "prithvi_swin_L", "prithvi_eo_v2_600"])
+
+@pytest.mark.parametrize(
+    "model_name", ["terramind_v1_base", "prithvi_eo_v1_100", "prithvi_swin_L", "prithvi_eo_v2_600"]
+)
 def test_finetune_multiple_backbones_with_prediction(model_name):
-
     command_list = ["fit", "-c", f"tests/resources/configs/manufactured-finetune_{model_name}.yaml"]
     _ = build_lightning_cli(command_list)
 
     gc.collect()
 
-    command_list_prediction = ["predict", "-c",
-                               f"tests/resources/configs/manufactured-finetune_{model_name}.yaml",
-                               "--ckpt_path",
-                               f"tests/all_ecos_random/version_0/checkpoints/epoch=0.ckpt",
-                               "--predict_output_dir", "/tmp",
-                               "--data.init_args.predict_data_root", "tests/resources/inputs"]
+    command_list_prediction = [
+        "predict",
+        "-c",
+        f"tests/resources/configs/manufactured-finetune_{model_name}.yaml",
+        "--ckpt_path",
+        "tests/all_ecos_random/version_0/checkpoints/epoch=0.ckpt",
+        "--predict_output_dir",
+        "/tmp",
+        "--data.init_args.predict_data_root",
+        "tests/resources/inputs",
+    ]
 
     _ = build_lightning_cli(command_list_prediction)
 
     gc.collect()
+
 
 @pytest.mark.parametrize("model_name", ["prithvi_swin_B"])
 @pytest.mark.parametrize("case", ["fit", "test", "validate"])
@@ -70,6 +73,7 @@
 
     gc.collect()
 
+
 @pytest.mark.parametrize("model_name", ["prithvi_swin_B"])
 @pytest.mark.parametrize("case", ["fit", "test", "validate"])
 def test_finetune_bands_str(model_name, case):
@@ -78,17 +82,18 @@
 
     gc.collect()
 
+
 @pytest.mark.parametrize("model_name", ["prithvi_eo_v2_300"])
 @pytest.mark.parametrize("case", ["fit", "test", "validate"])
 def test_finetune_pad(case):
-    command_list = [case, "-c", f"tests/resources/configs/manufactured-finetune_prithvi_pixelwise_pad.yaml"]
+    command_list = [case, "-c", "tests/resources/configs/manufactured-finetune_prithvi_pixelwise_pad.yaml"]
     _ = build_lightning_cli(command_list)
 
     gc.collect()
 
+
 @pytest.mark.parametrize("model_name", ["prithvi_swin_B"])
 def test_finetune_metrics_from_file(model_name):
-
     model_instance = timm.create_model(model_name)
 
     state_dict = model_instance.state_dict()
@@ -101,12 +106,11 @@
 
     gc.collect()
 
+
 @pytest.mark.parametrize("model_name", ["prithvi_swin_B"])
 @pytest.mark.parametrize("case", ["fit", "test", "validate"])
 def test_finetune_segmentation_tiled(case, model_name):
     command_list = [case, "-c", f"tests/resources/configs/manufactured-finetune_{model_name}_segmentation.yaml"]
     _ = build_lightning_cli(command_list)
 
-    gc.collect()
-
-
+    gc.collect()