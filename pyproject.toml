--- conflicted
+++ resolved
@@ -49,14 +49,9 @@
 dev = [
   "black",
   "mkdocs-material",
-  "mkdocstrings[python]"
+  "mkdocstrings[python]",
   "mike" # for building docs with versions
 ]
-
-geobench = [
-  "geobench"
-]
-
 test = [
   "coverage",
   "pytest"
@@ -74,13 +69,10 @@
   "granitewxc @ git+https://github.com/IBM/granite-wxc.git"
 ]
 
-<<<<<<< HEAD
 geobench = [
   "geobench @ git+https://github.com/fmartiescofet/geo-bench.git" # pull from fork until depenedencies for geobench are relaxed
 ]
 
-=======
->>>>>>> a6c06c8b
 [project.urls]
 Documentation = "https://github.com/IBM/terratorch#readme"
 Issues = "https://github.com/IBM/terratorch/issues"
