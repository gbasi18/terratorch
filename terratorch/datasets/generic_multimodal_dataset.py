# Copyright (c) Microsoft Corporation. All rights reserved.
# Licensed under the MIT License.

"""Module containing generic dataset classes"""

import glob
import logging
import warnings
import os
import re
import torch
import pandas as pd
from abc import ABC
from pathlib import Path
from typing import Any

import albumentations as A
import matplotlib as mpl
import numpy as np
import rioxarray
import xarray as xr
from einops import rearrange
from matplotlib import pyplot as plt
from matplotlib.figure import Figure
from matplotlib.patches import Rectangle
from torchgeo.datasets import NonGeoDataset

from terratorch.datasets.utils import HLSBands, default_transform, filter_valid_files, generate_bands_intervals
from terratorch.datasets.transforms import MultimodalTransforms

logger = logging.getLogger("terratorch")


def load_table_data(file_path: str | Path) -> pd.DataFrame:
    file_path = str(file_path)
    if file_path.endswith("parquet"):
        df = pd.read_parquet(file_path)
    elif file_path.endswith("csv"):
        df = pd.read_csv(file_path, index_col=0)
    else:
        raise Exception(f"Unrecognized file type: {file_path}. Only parquet and csv are supported.")
    return df


class MultimodalToTensor:
    def __init__(self, modalities):
        self.modalities = modalities

    def __call__(self, d):
        new_dict = {}
        for k, v in d.items():
            if not isinstance(v, np.ndarray):
                new_dict[k] = v
            else:
                if k in self.modalities and len(v.shape) >= 3:  # Assuming raster modalities with 3+ dimensions
                    if len(v.shape) <= 4:
                        v = np.moveaxis(v, -1, 0)  # C, H, W or C, T, H, W
                    elif len(v.shape) == 5:
                        v = np.moveaxis(v, -1, 1)  # B, C, T, H, W
                    else:
                        raise ValueError(f"Unexpected shape for {k}: {v.shape}")
                new_dict[k] = torch.from_numpy(v)
        return new_dict


class GenericMultimodalDataset(NonGeoDataset, ABC):
    """
    This is a generic dataset class to be used for instantiating datasets from arguments.
    Ideally, one would create a dataset class specific to a dataset.
    """

    def __init__(
        self,
        data_root: dict[str, Path | str],
        label_data_root: Path | str | list[Path | str] | None = None,
        image_grep: dict[str, str] | None = "*",
        label_grep: str | None = "*",
        split: Path | None = None,
        image_modalities: list[str] | None = None,
        rgb_modality: str | None = None,
        rgb_indices: list[int] | None = None,
        allow_missing_modalities: bool = False,
        allow_substring_file_names: bool = True,
        dataset_bands: dict[str, list] | None = None,
        output_bands: dict[str, list] | None = None,
        constant_scale: dict[str, float] = None,
        transform: A.Compose | dict | None = None,
        no_data_replace: float | None = None,
        no_label_replace: float | None = -1,
        expand_temporal_dimension: bool = False,
        reduce_zero_label: bool = False,
        channel_position: int = -3,
        scalar_label: bool = False,
        data_with_sample_dim: bool = False,
        concat_bands: bool = False,
        prediction_mode: bool = False,
        *args,
        **kwargs,
    ) -> None:
        """Constructor

        Args:
            data_root (dict[Path]): Dictionary of paths to data root directory or csv/parquet files with image-level
                data, with modalities as keys.
            label_data_root (Path, optional): Path to data root directory with labels or csv/parquet files with
                image-level labels. Needs to be specified for supervised tasks.
            image_grep (dict[str], optional): Dictionary with regular expression appended to data_root to find input
                images, with modalities as keys. Defaults to "*". Ignored when allow_substring_file_names is False.
            label_grep (str, optional): Regular expression appended to label_data_root to find labels or mask files.
                Defaults to "*". Ignored when allow_substring_file_names is False.
            split (Path, optional): Path to file containing samples prefixes to be used for this split.
                The file can be a csv/parquet file with the prefixes in the index or a txt file with new-line separated
                sample prefixes. File names must be exact matches if allow_substring_file_names is False. Otherwise,
                files are searched using glob with the form Path(data_root).glob(prefix + [image or label grep]).
                If not specified, search samples based on files in data_root. Defaults to None.
            image_modalities(list[str], optional): List of pixel-level raster modalities. Defaults to data_root.keys().
                The difference between all modalities and image_modalities are non-image modalities which are treated
                differently during the transforms and are not modified but only converted into a tensor if possible.
            rgb_modality (str, optional): Modality used for RGB plots. Defaults to first modality in data_root.keys().
            rgb_indices (list[str], optional): Indices of RGB channels. Defaults to [0, 1, 2].
            allow_missing_modalities (bool, optional): Allow missing modalities during data loading. Defaults to False.
                TODO: Currently not implemented on a data module level!
            allow_substring_file_names (bool, optional): Allow substrings during sample identification by adding
                image or label grep to the sample prefixes. If False, treats sample prefixes as full file names.
                If True and no split file is provided, considers the file stem as prefix, otherwise the full file name.
                Defaults to True.
            dataset_bands (dict[list], optional): Bands present in the dataset, provided in a dictionary with modalities
                as keys. This parameter names input channels (bands) using HLSBands, ints, int ranges, or strings, so
                that they can then be referred to by output_bands. Needs to be superset of output_bands. Can be a subset
                of all modalities. Defaults to None.
            output_bands (dict[list], optional): Bands that should be output by the dataset as named by dataset_bands,
                provided as a dictionary with modality keys. Can be subset of all modalities. Defaults to None.
            constant_scale (dict[float]): Factor to multiply data values by, provided as a dictionary with modalities as
                keys. Can be subset of all modalities. Defaults to None.
            transform (Albumentations.Compose | dict | None): Albumentations transform to be applied to all image
                modalities (transformation are shared between image modalities, e.g., similar crop or rotation).
                Should end with ToTensorV2(). If used through the generic_data_module, should not include normalization.
                Not supported for multi-temporal data. The transform is not applied to non-image data, which is only
                converted to tensors if possible. If dict, can include multiple transforms per modality which are
                applied separately (no shared parameters between modalities).
                Defaults to None, which simply applies ToTensorV2().
            no_data_replace (float | None): Replace nan values in input data with this value.
                If None, does no replacement. Defaults to None.
            no_label_replace (float | None): Replace nan values in label with this value.
                If none, does no replacement. Defaults to -1.
            expand_temporal_dimension (bool): Go from shape (time*channels, h, w) to (channels, time, h, w).
                Only works with image modalities. Is only applied to modalities with defined dataset_bands.
                Defaults to False.
            reduce_zero_label (bool): Subtract 1 from all labels. Useful when labels start from 1 instead of the
                expected 0. Defaults to False.
            channel_position (int): Position of the channel dimension in the image modalities. Defaults to -3.
            scalar_label (bool): Returns a image mask if False or otherwise the raw labels. Defaults to False.
            concat_bands (bool): Concatenate all image modalities along the band dimension into a single "image", so
                that it can be processed by single-modal models. Concatenate in the order of provided modalities.
                Works with image modalities only. Does not work with allow_missing_modalities. Defaults to False.
            prediction_mode (bool): Used to deactivate the checking for a label when it is not necessary.
        """

        if prediction_mode:
            label_data_root = None
        else:
            label_data_root = label_data_root or data_root

        super().__init__()

        self.prediction_mode = prediction_mode
        self.split_file = split
        self.modalities = list(data_root.keys())
        assert "mask" not in self.modalities, "Modality cannot be called 'mask'."
        self.image_modalities = image_modalities or self.modalities
        self.non_image_modalities = list(set(self.modalities) - set(image_modalities))
        self.modalities = self.image_modalities + self.non_image_modalities  # Ensure image modalities to be first

        if scalar_label:
            self.non_image_modalities += ["label"]

        # Order by modalities and convert path strings to lists as the code expects a list of paths per modality
        data_root = {m: data_root[m] for m in self.modalities}

        self.constant_scale = constant_scale or {}
        self.no_data_replace = no_data_replace
        self.no_label_replace = no_label_replace
        self.reduce_zero_label = reduce_zero_label
        self.expand_temporal_dimension = expand_temporal_dimension
        self.channel_position = channel_position
        self.scalar_label = scalar_label
        self.data_with_sample_dim = data_with_sample_dim
        self.concat_bands = concat_bands
        assert not self.concat_bands or len(self.non_image_modalities) == 0, (
            f"concat_bands can only be used with image modalities, "
            f"but non-image modalities are given: {self.non_image_modalities}"
        )
        assert (
            not self.concat_bands or not allow_missing_modalities
        ), "concat_bands cannot be used with allow_missing_modalities."

        if self.expand_temporal_dimension and dataset_bands is None:
            msg = "Please provide dataset_bands when expand_temporal_dimension is True"
            raise Exception(msg)

        # Load samples based on split file
        if self.split_file is not None:
            if str(self.split_file).endswith(".txt"):
                with open(self.split_file) as f:
                    split = f.readlines()
                valid_files = [rf"{substring.strip()}" for substring in split]
            else:
                valid_files = list(load_table_data(self.split_file).index)

        else:
            image_files = {}
            for m, m_paths in data_root.items():
                image_files[m] = sorted(glob.glob(os.path.join(m_paths, image_grep[m])))
            if label_data_root is not None:
                image_files["mask"] = sorted(glob.glob(os.path.join(label_data_root, label_grep)))

            def get_file_id(file_name, mod):
                glob_as_regex = '^' + ''.join('(.*?)' if ch == '*' else re.escape(ch)
                                              for ch in image_grep[mod]) + '$'
                stem = re.match(glob_as_regex, file_name).group(1)
                if allow_substring_file_names:
                    # Remove file extensions
                    stem = os.path.splitext(stem)[0]
                # Remote folder structure
                return os.path.basename(stem)

            if allow_missing_modalities:
                valid_files = list(set([get_file_id(file, mod)
                                        for mod, files in image_files.items()
                                        for file in files
                                        ]))
            else:
                valid_files = [get_file_id(file, self.modalities[0]) for file in image_files[self.modalities[0]]]

        self.samples = []
        num_modalities = len(self.modalities) + int(label_data_root is not None)

        # Check for parquet and csv files with modality data and read the file

        for m, m_path in data_root.items():
            if os.path.isfile(m_path):
                data_root[m] = load_table_data(m_path)
                # Check for some sample keys
                if not any(f in data_root[m].index for f in valid_files[:100]):
                    warnings.warn(f"Sample key expected in table index (first column) for {m} (file: {m_path}). "
                                  f"{valid_files[:3]+['...']} are not in index {list(data_root[m].index[:3])+['...']}.")
        if label_data_root is not None:
            if os.path.isfile(label_data_root):
                label_data_root = load_table_data(label_data_root)
                # Check for some sample keys
                if not any(f in label_data_root.index for f in valid_files[:100]):
                    warnings.warn(f"Keys expected in table index (first column) for labels (file: {label_data_root}). "
                                  f"The keys {valid_files[:3] + ['...']} are not in the index.")

        # Iterate over all files in split
        for file in valid_files:
            sample = {}
            # Iterate over all modalities
            for m, m_path in data_root.items():
                if isinstance(m_path, pd.DataFrame):
                    # Add tabular data to sample
                    sample[m] = m_path.loc[file].values
                elif allow_substring_file_names:
                    # Substring match with image_grep
                    m_files = glob.glob(os.path.join(m_path, file + image_grep[m]))
                    if m_files:
                        sample[m] = m_files[0]
                else:
                    # Exact match
                    file_path = os.path.join(m_path, file)
                    if os.path.exists(file_path):
                        sample[m] = file_path

            if label_data_root is not None:
                if isinstance(label_data_root, pd.DataFrame):
                    # Add tabular data to sample
                    sample["mask"] = label_data_root.loc[file].values
                elif allow_substring_file_names:
                    # Substring match with label_grep
                    l_files = glob.glob(os.path.join(label_data_root, file + label_grep))
                    if l_files:
                        sample["mask"] = l_files[0]
                else:
                    # Exact match
                    file_path = os.path.join(label_data_root, file)
                    if os.path.exists(file_path):
                        sample["mask"] = file_path
                if "mask" not in sample:
                    # Only add sample if mask is present
                    break

            if len(sample) == num_modalities or allow_missing_modalities:
                self.samples.append(sample)

        self.rgb_modality = rgb_modality or self.modalities[0]
        self.rgb_indices = rgb_indices or [0, 1, 2]

        if dataset_bands is not None:
            self.dataset_bands = {m: generate_bands_intervals(m_bands) for m, m_bands in dataset_bands.items()}
        else:
            self.dataset_bands = None
        if output_bands is not None:
            self.output_bands = {m: generate_bands_intervals(m_bands) for m, m_bands in output_bands.items()}
            for modality in self.modalities:
                if modality in self.output_bands and modality not in self.dataset_bands:
                    msg = f"If output bands are provided, dataset_bands must also be provided (modality: {modality})"
                    raise Exception(msg)  # noqa: PLE0101
        else:
            self.output_bands = {}

        self.filter_indices = {}
        if self.output_bands:
            for m in self.output_bands.keys():
                if m not in self.output_bands or self.output_bands[m] == self.dataset_bands[m]:
                    continue
                if len(set(self.output_bands[m]) & set(self.dataset_bands[m])) != len(self.output_bands[m]):
                    msg = f"Output bands must be a subset of dataset bands (Modality: {m})"
                    raise Exception(msg)

                self.filter_indices[m] = [self.dataset_bands[m].index(band) for band in self.output_bands[m]]

            if not self.channel_position:
                logger.warning(
                    "output_bands is defined but no channel_position is provided. "
                    "Channels must be in the last dimension, otherwise provide channel_position."
                )

        # If no transform is given, apply only to transform to torch tensor
        if isinstance(transform, A.Compose):
            self.transform = MultimodalTransforms(transform,
                                                  non_image_modalities=self.non_image_modalities + ['label']
                                                  if scalar_label else self.non_image_modalities)
        elif transform is None:
            self.transform = MultimodalToTensor(self.modalities)
        else:
            # Modality-specific transforms
            transform = {m: transform[m] if m in transform else default_transform for m in self.modalities}
            self.transform = MultimodalTransforms(transform, shared=False)

        # Ignore rasterio warning for not geo-referenced files
        import rasterio

        warnings.filterwarnings("ignore", category=rasterio.errors.NotGeoreferencedWarning)

    def __len__(self) -> int:
        return len(self.samples)

    def __getitem__(self, index: int) -> dict[str, Any]:
        output = {}
        if isinstance(index, tuple):
            # Load only sampled modalities instead of all modalities
            # (see sample_num_modalities in GenericMultiModalDataModule for details)
            index, modalities = index
            sample = {m: self.samples[index][m] for m in modalities}
        else:
            sample = self.samples[index]

        for modality, file in sample.items():
            data = self._load_file(
                file,
                nan_replace=self.no_label_replace if modality == "mask" else self.no_data_replace,
                modality=modality,
            )

            # Expand temporal dim
            if modality in self.filter_indices and self.expand_temporal_dimension:
                data = rearrange(
                    data, "(channels time) h w -> channels time h w", channels=len(self.dataset_bands[modality])
                )

            if modality == "mask" and not self.scalar_label:
                # tasks expect image masks without channel dim
                data = data[0]

            if modality in self.image_modalities and len(data.shape) >= 3 and self.channel_position:
                # to channels last (required by albumentations)
                data = np.moveaxis(data, self.channel_position, -1)

            if modality in self.filter_indices:
                data = data[..., self.filter_indices[modality]]

            if modality in self.constant_scale:
                data = data.astype(np.float32) * self.constant_scale[modality]

            output[modality] = data

        if "mask" in output:
            if self.reduce_zero_label:
                output["mask"] -= 1
            if self.scalar_label:
                output["label"] = output.pop("mask")

        if self.transform:
            output = self.transform(output)

        if self.concat_bands:
            # Concatenate bands of all image modalities
            data = [output.pop(m) for m in self.image_modalities if m in output]
            output["image"] = torch.cat(data, dim=1 if self.data_with_sample_dim else 0)
        else:
            # Tasks expect data to be stored in "image", moving modalities to image dict
            output["image"] = {m: output.pop(m) for m in self.modalities if m in output}

        output["filename"] = self.samples[index]

        return output

    def _load_file(self, path, nan_replace: int | float | None = None, modality: str | None = None) -> xr.DataArray:
        if isinstance(path, np.ndarray):
            # data was loaded from table and is saved in memory
            data = path
        elif path.endswith(".zarr") or path.endswith(".zarr.zip"):
            data = xr.open_zarr(path, mask_and_scale=True)
            data_var = modality if modality in data.data_vars else list(data.data_vars)[0]
            data = data[data_var].to_numpy()
        elif path.endswith(".npy"):
            data = np.load(path)
        else:
            data = rioxarray.open_rasterio(path, masked=True).to_numpy()

        if nan_replace is not None:
            data = np.nan_to_num(data, nan=nan_replace)
        return data

    def plot(self, sample: dict[str, torch.Tensor], suptitle: str | None = None) -> Figure:
        """Plot a sample from the dataset.

        Args:
            sample: a sample returned by :meth:`__getitem__`
            suptitle: optional string to use as a suptitle

        Returns:
            a matplotlib Figure with the rendered sample

        .. versionadded:: 0.2
        """
        image = sample["image"]
        if isinstance(image, dict):
            image = image[self.rgb_modality]
        if isinstance(image, torch.Tensor):
            image = image.numpy()
        image = image.take(self.rgb_indices, axis=0)
        image = np.transpose(image, (1, 2, 0))
        image = (image - image.min(axis=(0, 1))) * (1 / image.max(axis=(0, 1)))
        image = np.clip(image, 0, 1)

        if "mask" in sample:
            mask = sample["mask"]
            if isinstance(mask, torch.Tensor):
                mask = mask.numpy()
            if mask.ndim == 2:
                mask = np.expand_dims(mask, axis=-1)
            # Convert masked regions to 0.
            mask = mask * -1 + 1
        else:
            mask = None

        if "prediction" in sample:
            prediction = sample["prediction"]
            if isinstance(image, dict):
                prediction = prediction[self.rgb_modality]
            if isinstance(prediction, torch.Tensor):
                prediction = prediction.numpy()
            # Assuming reconstructed image
            prediction = prediction.take(self.rgb_indices, axis=0)
            prediction = np.transpose(prediction, (1, 2, 0))
            prediction = (prediction - image.min(axis=(0, 1))) * (1 / image.max(axis=(0, 1)))
            prediction = np.clip(prediction, 0, 1)
        else:
            prediction = None

        return self._plot_sample(
            image,
            mask=mask,
            prediction=prediction,
            suptitle=suptitle,
        )

    @staticmethod
    def _plot_sample(image, mask=None, prediction=None, suptitle=None):
        num_images = 1 + int(mask is not None) + int(prediction is not None)
        fig, ax = plt.subplots(1, num_images, figsize=(5*num_images, 5), layout="compressed")

        ax[0].axis("off")
        ax[0].imshow(image)

        if mask is not None:
            ax[1].axis("off")
            ax[1].imshow(image * mask)

        if prediction is not None:
            ax[num_images-1].axis("off")
            ax[num_images-1].imshow(prediction)

        if suptitle is not None:
            plt.suptitle(suptitle)
        return fig


class GenericMultimodalSegmentationDataset(GenericMultimodalDataset):
    """GenericNonGeoSegmentationDataset"""

    def __init__(
        self,
        data_root: Path,
        num_classes: int,
        label_data_root: Path | None = None,
        image_grep: str | None = "*",
        label_grep: str | None = "*",
        split: Path | None = None,
        image_modalities: list[str] | None = None,
        rgb_modality: str | None = None,
        rgb_indices: list[str] | None = None,
        allow_missing_modalities: bool = False,
        allow_substring_file_names: bool = False,
        dataset_bands: dict[list] | None = None,
        output_bands: dict[list] | None = None,
        class_names: list[str] | None = None,
        constant_scale: dict[float] = 1.0,
        transform: A.Compose | None = None,
        no_data_replace: float | None = None,
        no_label_replace: int | None = -1,
        expand_temporal_dimension: bool = False,
        reduce_zero_label: bool = False,
        channel_position: int = -3,
        concat_bands: bool = False,
        prediction_mode: bool = False,
        *args,
        **kwargs,
    ) -> None:
        """Constructor

        Args:
            data_root (dict[Path]): Dictionary of paths to data root directory or csv/parquet files with image-level
                data, with modalities as keys.
            num_classes (int): Number of classes.
            label_data_root (Path): Path to data root directory with mask files.
            image_grep (dict[str], optional): Dictionary with regular expression appended to data_root to find input
                images, with modalities as keys. Defaults to "*". Ignored when allow_substring_file_names is False.
            label_grep (str, optional): Regular expression appended to label_data_root to find mask files.
                Defaults to "*". Ignored when allow_substring_file_names is False.
            split (Path, optional): Path to file containing samples prefixes to be used for this split.
                The file can be a csv/parquet file with the prefixes in the index or a txt file with new-line separated
                sample prefixes. File names must be exact matches if allow_substring_file_names is False. Otherwise,
                files are searched using glob with the form Path(data_root).glob(prefix + [image or label grep]).
                If not specified, search samples based on files in data_root. Defaults to None.
            image_modalities(list[str], optional): List of pixel-level raster modalities. Defaults to data_root.keys().
                The difference between all modalities and image_modalities are non-image modalities which are treated
                differently during the transforms and are not modified but only converted into a tensor if possible.
            rgb_modality (str, optional): Modality used for RGB plots. Defaults to first modality in data_root.keys().
            rgb_indices (list[str], optional): Indices of RGB channels. Defaults to [0, 1, 2].
            allow_missing_modalities (bool, optional): Allow missing modalities during data loading. Defaults to False.
                TODO: Currently not implemented on a data module level!
            allow_substring_file_names (bool, optional): Allow substrings during sample identification by adding
                image or label grep to the sample prefixes. If False, treats sample prefixes as full file names.
                If True and no split file is provided, considers the file stem as prefix, otherwise the full file name.
                Defaults to True.
            dataset_bands (dict[list], optional): Bands present in the dataset, provided in a dictionary with modalities
                as keys. This parameter names input channels (bands) using HLSBands, ints, int ranges, or strings, so
                that they can then be referred to by output_bands. Needs to be superset of output_bands. Can be a subset
                of all modalities. Defaults to None.
            output_bands (dict[list], optional): Bands that should be output by the dataset as named by dataset_bands,
                provided as a dictionary with modality keys. Can be subset of all modalities. Defaults to None.
            class_names (list[str], optional): Names of the classes. Defaults to None.
            constant_scale (dict[float]): Factor to multiply data values by, provided as a dictionary with modalities as
                keys. Can be subset of all modalities. Defaults to None.
            transform (Albumentations.Compose | dict | None): Albumentations transform to be applied to all image
                modalities (transformation are shared between image modalities, e.g., similar crop or rotation).
                Should end with ToTensorV2(). If used through the generic_data_module, should not include normalization.
                Not supported for multi-temporal data. The transform is not applied to non-image data, which is only
                converted to tensors if possible. If dict, can include multiple transforms per modality which are
                applied separately (no shared parameters between modalities).
                Defaults to None, which simply applies ToTensorV2().
            no_data_replace (float | None): Replace nan values in input data with this value.
                If None, does no replacement. Defaults to None.
            no_label_replace (float | None): Replace nan values in label with this value.
                If none, does no replacement. Defaults to -1.
            expand_temporal_dimension (bool): Go from shape (time*channels, h, w) to (channels, time, h, w).
                Only works with image modalities. Is only applied to modalities with defined dataset_bands.
                Defaults to False.
            reduce_zero_label (bool): Subtract 1 from all labels. Useful when labels start from 1 instead of the
                expected 0. Defaults to False.
            channel_position (int): Position of the channel dimension in the image modalities. Defaults to -3.
            concat_bands (bool): Concatenate all image modalities along the band dimension into a single "image", so
                that it can be processed by single-modal models. Concatenate in the order of provided modalities.
                Works with image modalities only. Does not work with allow_missing_modalities. Defaults to False.
            prediction_mode (bool): Used to deactivate the checking for a label when it is not necessary.
        """

        super().__init__(
            data_root,
            label_data_root=label_data_root,
            image_grep=image_grep,
            label_grep=label_grep,
            split=split,
            image_modalities=image_modalities,
            rgb_modality=rgb_modality,
            rgb_indices=rgb_indices,
            allow_missing_modalities=allow_missing_modalities,
            allow_substring_file_names=allow_substring_file_names,
            dataset_bands=dataset_bands,
            output_bands=output_bands,
            constant_scale=constant_scale,
            transform=transform,
            no_data_replace=no_data_replace,
            no_label_replace=no_label_replace,
            expand_temporal_dimension=expand_temporal_dimension,
            reduce_zero_label=reduce_zero_label,
            channel_position=channel_position,
            concat_bands=concat_bands,
            prediction_mode=prediction_mode,
            *args,
            **kwargs,
        )
        self.num_classes = num_classes
        self.class_names = class_names

    def __getitem__(self, index: int) -> dict[str, Any]:
        item = super().__getitem__(index)
<<<<<<< HEAD
        if "mask" in item:
            item["mask"] = item["mask"].long()
=======
        if not self.prediction_mode:
            item["mask"] = item["mask"].long()

>>>>>>> ae432dc7
        return item

    def plot(
        self, sample: dict[str, torch.Tensor], suptitle: str | None = None, show_axes: bool | None = False
    ) -> Figure:
        """Plot a sample from the dataset.

        Args:
            sample: a sample returned by :meth:`__getitem__`
            suptitle: optional string to use as a suptitle
            show_axes: whether to show axes or not

        Returns:
            a matplotlib Figure with the rendered sample

        .. versionadded:: 0.2
        """
        image = sample["image"]
        if isinstance(image, dict):
            image = image[self.rgb_modality]
        if isinstance(image, torch.Tensor):
            image = image.numpy()
        image = image.take(self.rgb_indices, axis=0)
        image = np.transpose(image, (1, 2, 0))
        image = (image - image.min(axis=(0, 1))) * (1 / image.max(axis=(0, 1)))
        image = np.clip(image, 0, 1)

        label_mask = sample["mask"]
        if isinstance(label_mask, torch.Tensor):
            label_mask = label_mask.numpy()

        showing_predictions = "prediction" in sample
        if showing_predictions:
            prediction_mask = sample["prediction"]
            if isinstance(prediction_mask, torch.Tensor):
                prediction_mask = prediction_mask.numpy()

        return self._plot_sample(
            image,
            label_mask,
            self.num_classes,
            prediction=prediction_mask if showing_predictions else None,
            suptitle=suptitle,
            class_names=self.class_names,
            show_axes=show_axes,
        )

    @staticmethod
    def _plot_sample(image, label, num_classes, prediction=None, suptitle=None, class_names=None, show_axes=False):
        num_images = 5 if prediction is not None else 4
        fig, ax = plt.subplots(1, num_images, figsize=(12, 10), layout="compressed")
        axes_visibility = "on" if show_axes else "off"

        # for legend
        ax[0].axis("off")

        norm = mpl.colors.Normalize(vmin=0, vmax=num_classes - 1)
        ax[1].axis(axes_visibility)
        ax[1].title.set_text("Image")
        ax[1].imshow(image)

        ax[2].axis(axes_visibility)
        ax[2].title.set_text("Ground Truth Mask")
        ax[2].imshow(label, cmap="jet", norm=norm)

        ax[3].axis(axes_visibility)
        ax[3].title.set_text("GT Mask on Image")
        ax[3].imshow(image)
        ax[3].imshow(label, cmap="jet", alpha=0.3, norm=norm)

        if prediction is not None:
            ax[4].axis(axes_visibility)
            ax[4].title.set_text("Predicted Mask")
            ax[4].imshow(prediction, cmap="jet", norm=norm)

        cmap = plt.get_cmap("jet")
        legend_data = []
        for i, _ in enumerate(range(num_classes)):
            class_name = class_names[i] if class_names else str(i)
            data = [i, cmap(norm(i)), class_name]
            legend_data.append(data)
        handles = [Rectangle((0, 0), 1, 1, color=tuple(v for v in c)) for k, c, n in legend_data]
        labels = [n for k, c, n in legend_data]
        ax[0].legend(handles, labels, loc="center")
        if suptitle is not None:
            plt.suptitle(suptitle)
        return fig


class GenericMultimodalPixelwiseRegressionDataset(GenericMultimodalDataset):
    """GenericNonGeoPixelwiseRegressionDataset"""

    def __init__(
        self,
        data_root: Path,
        label_data_root: Path | None = None,
        image_grep: str | None = "*",
        label_grep: str | None = "*",
        split: Path | None = None,
        image_modalities: list[str] | None = None,
        rgb_modality: str | None = None,
        rgb_indices: list[int] | None = None,
        allow_missing_modalities: bool = False,
        allow_substring_file_names: bool = False,
        dataset_bands: dict[list] | None = None,
        output_bands: dict[list] | None = None,
        constant_scale: dict[float] = 1.0,
        transform: A.Compose | dict | None = None,
        no_data_replace: float | None = None,
        no_label_replace: float | None = None,
        expand_temporal_dimension: bool = False,
        reduce_zero_label: bool = False,
        channel_position: int = -3,
        concat_bands: bool = False,
        prediction_mode: bool = False,
        *args,
        **kwargs,
    ) -> None:
        """Constructor

        Args:
            data_root (dict[Path]): Dictionary of paths to data root directory or csv/parquet files with image-level
                data, with modalities as keys.
            label_data_root (Path): Path to data root directory with ground truth files.
            image_grep (dict[str], optional): Dictionary with regular expression appended to data_root to find input
                images, with modalities as keys. Defaults to "*". Ignored when allow_substring_file_names is False.
            label_grep (str, optional): Regular expression appended to label_data_root to find ground truth files.
                Defaults to "*". Ignored when allow_substring_file_names is False.
            split (Path, optional): Path to file containing samples prefixes to be used for this split.
                The file can be a csv/parquet file with the prefixes in the index or a txt file with new-line separated
                sample prefixes. File names must be exact matches if allow_substring_file_names is False. Otherwise,
                files are searched using glob with the form Path(data_root).glob(prefix + [image or label grep]).
                If not specified, search samples based on files in data_root. Defaults to None.
            image_modalities(list[str], optional): List of pixel-level raster modalities. Defaults to data_root.keys().
                The difference between all modalities and image_modalities are non-image modalities which are treated
                differently during the transforms and are not modified but only converted into a tensor if possible.
            rgb_modality (str, optional): Modality used for RGB plots. Defaults to first modality in data_root.keys().
            rgb_indices (list[str], optional): Indices of RGB channels. Defaults to [0, 1, 2].
            allow_missing_modalities (bool, optional): Allow missing modalities during data loading. Defaults to False.
                TODO: Currently not implemented on a data module level!
            allow_substring_file_names (bool, optional): Allow substrings during sample identification by adding
                image or label grep to the sample prefixes. If False, treats sample prefixes as full file names.
                If True and no split file is provided, considers the file stem as prefix, otherwise the full file name.
                Defaults to True.
            dataset_bands (dict[list], optional): Bands present in the dataset, provided in a dictionary with modalities
                as keys. This parameter names input channels (bands) using HLSBands, ints, int ranges, or strings, so
                that they can then be referred to by output_bands. Needs to be superset of output_bands. Can be a subset
                of all modalities. Defaults to None.
            output_bands (dict[list], optional): Bands that should be output by the dataset as named by dataset_bands,
                provided as a dictionary with modality keys. Can be subset of all modalities. Defaults to None.
            constant_scale (dict[float]): Factor to multiply data values by, provided as a dictionary with modalities as
                keys. Can be subset of all modalities. Defaults to None.
            transform (Albumentations.Compose | dict | None): Albumentations transform to be applied to all image
                modalities. Should end with ToTensorV2() and not include normalization. The transform is not applied to
                non-image data, which is only converted to tensors if possible. If dict, can include separate transforms
                per modality (no shared parameters between modalities).
                Defaults to None, which simply applies ToTensorV2().
            no_data_replace (float | None): Replace nan values in input data with this value.
                If None, does no replacement. Defaults to None.
            no_label_replace (float | None): Replace nan values in label with this value.
                If none, does no replacement. Defaults to None.
            expand_temporal_dimension (bool): Go from shape (time*channels, h, w) to (channels, time, h, w).
                Only works with image modalities. Is only applied to modalities with defined dataset_bands.
                Defaults to False.
            reduce_zero_label (bool): Subtract 1 from all labels. Useful when labels start from 1 instead of the
                expected 0. Defaults to False.
            channel_position (int): Position of the channel dimension in the image modalities. Defaults to -3.
            concat_bands (bool): Concatenate all image modalities along the band dimension into a single "image", so
                that it can be processed by single-modal models. Concatenate in the order of provided modalities.
                Works with image modalities only. Does not work with allow_missing_modalities. Defaults to False.
            prediction_mode (bool): Used to deactivate the checking for a label when it is not necessary.
        """

        super().__init__(
            data_root,
            label_data_root=label_data_root,
            image_grep=image_grep,
            label_grep=label_grep,
            split=split,
            image_modalities=image_modalities,
            rgb_modality=rgb_modality,
            rgb_indices=rgb_indices,
            allow_missing_modalities=allow_missing_modalities,
            allow_substring_file_names=allow_substring_file_names,
            dataset_bands=dataset_bands,
            output_bands=output_bands,
            constant_scale=constant_scale,
            transform=transform,
            no_data_replace=no_data_replace,
            no_label_replace=no_label_replace,
            expand_temporal_dimension=expand_temporal_dimension,
            reduce_zero_label=reduce_zero_label,
            channel_position=channel_position,
            concat_bands=concat_bands,
            prediction_mode=prediction_mode,
            *args,
            **kwargs,
        )

    def __getitem__(self, index: int) -> dict[str, Any]:
        item = super().__getitem__(index)
<<<<<<< HEAD
        if "mask" in item:
=======
        if not self.prediction_mode:
>>>>>>> ae432dc7
            item["mask"] = item["mask"].float()
        return item

    def plot(
        self, sample: dict[str, torch.Tensor], suptitle: str | None = None, show_axes: bool | None = False
    ) -> Figure:
        """Plot a sample from the dataset.

        Args:
            sample (dict[str, Tensor]): a sample returned by :meth:`__getitem__`
            suptitle (str|None): optional string to use as a suptitle
            show_axes (bool|None): whether to show axes or not

        Returns:
            a matplotlib Figure with the rendered sample

        .. versionadded:: 0.2
        """

        image = sample["image"]
        if isinstance(image, dict):
            image = image[self.rgb_modality]
        if isinstance(image, torch.Tensor):
            image = image.numpy()
        image = image.take(self.rgb_indices, axis=0)
        image = np.transpose(image, (1, 2, 0))
        image = (image - image.min(axis=(0, 1))) * (1 / image.max(axis=(0, 1)))
        image = np.clip(image, 0, 1)

        label_mask = sample["mask"]
        if isinstance(label_mask, torch.Tensor):
            label_mask = label_mask.numpy()

        showing_predictions = "prediction" in sample
        if showing_predictions:
            prediction_mask = sample["prediction"]
            if isinstance(prediction_mask, torch.Tensor):
                prediction_mask = prediction_mask.numpy()

        return self._plot_sample(
            image,
            label_mask,
            prediction=prediction_mask if showing_predictions else None,
            suptitle=suptitle,
            show_axes=show_axes,
        )

    @staticmethod
    def _plot_sample(image, label, prediction=None, suptitle=None, show_axes=False):
        num_images = 4 if prediction is not None else 3
        fig, ax = plt.subplots(1, num_images, figsize=(12, 10), layout="compressed")
        axes_visibility = "on" if show_axes else "off"

        norm = mpl.colors.Normalize(vmin=label.min(), vmax=label.max())
        ax[0].axis(axes_visibility)
        ax[0].title.set_text("Image")
        ax[0].imshow(image)

        ax[1].axis(axes_visibility)
        ax[1].title.set_text("Ground Truth Mask")
        ax[1].imshow(label, cmap="Greens", norm=norm)

        ax[2].axis(axes_visibility)
        ax[2].title.set_text("GT Mask on Image")
        ax[2].imshow(image)
        ax[2].imshow(label, cmap="Greens", alpha=0.3, norm=norm)
        # ax[2].legend()

        if prediction is not None:
            ax[3].axis(axes_visibility)
            ax[3].title.set_text("Predicted Mask")
            ax[3].imshow(prediction, cmap="Greens", norm=norm)

        if suptitle is not None:
            plt.suptitle(suptitle)
        return fig


class GenericMultimodalScalarDataset(GenericMultimodalDataset):
    """GenericMultimodalClassificationDataset"""

    def __init__(
        self,
        data_root: Path,
        num_classes: int,
        label_data_root: Path | None = None,
        image_grep: str | None = "*",
        label_grep: str | None = "*",
        split: Path | None = None,
        image_modalities: list[str] | None = None,
        rgb_modality: str | None = None,
        rgb_indices: list[int] | None = None,
        allow_missing_modalities: bool = False,
        allow_substring_file_names: bool = False,
        dataset_bands: list[HLSBands | int | tuple[int, int] | str] | None = None,
        output_bands: list[HLSBands | int | tuple[int, int] | str] | None = None,
        class_names: list[str] | None = None,
        constant_scale: dict[float] = 1.0,
        transform: A.Compose | None = None,
        no_data_replace: float | None = None,
        no_label_replace: int | None = None,
        expand_temporal_dimension: bool = False,
        reduce_zero_label: bool = False,
        channel_position: int = -3,
        concat_bands: bool = False,
        prediction_mode: bool = False,
        *args,
        **kwargs,
    ) -> None:
        """Constructor

        Args:
            data_root (dict[Path]): Dictionary of paths to data root directory or csv/parquet files with image-level
                data, with modalities as keys.
            num_classes (int): Number of classes.
            label_data_root (Path, optional): Path to data root directory with labels or csv/parquet files with labels.
            image_grep (dict[str], optional): Dictionary with regular expression appended to data_root to find input
                images, with modalities as keys. Defaults to "*". Ignored when allow_substring_file_names is False.
            label_grep (str, optional): Regular expression appended to label_data_root to find labels files.
                Defaults to "*". Ignored when allow_substring_file_names is False.
            split (Path, optional): Path to file containing samples prefixes to be used for this split.
                The file can be a csv/parquet file with the prefixes in the index or a txt file with new-line separated
                sample prefixes. File names must be exact matches if allow_substring_file_names is False. Otherwise,
                files are searched using glob with the form Path(data_root).glob(prefix + [image or label grep]).
                If not specified, search samples based on files in data_root. Defaults to None.
            image_modalities(list[str], optional): List of pixel-level raster modalities. Defaults to data_root.keys().
                The difference between all modalities and image_modalities are non-image modalities which are treated
                differently during the transforms and are not modified but only converted into a tensor if possible.
            rgb_modality (str, optional): Modality used for RGB plots. Defaults to first modality in data_root.keys().
            rgb_indices (list[str], optional): Indices of RGB channels. Defaults to [0, 1, 2].
            allow_missing_modalities (bool, optional): Allow missing modalities during data loading. Defaults to False.
                TODO: Currently not implemented on a data module level!
            allow_substring_file_names (bool, optional): Allow substrings during sample identification by adding
                image or label grep to the sample prefixes. If False, treats sample prefixes as full file names.
                If True and no split file is provided, considers the file stem as prefix, otherwise the full file name.
                Defaults to True.
            dataset_bands (dict[list], optional): Bands present in the dataset, provided in a dictionary with modalities
                as keys. This parameter names input channels (bands) using HLSBands, ints, int ranges, or strings, so
                that they can then be referred to by output_bands. Needs to be superset of output_bands. Can be a subset
                of all modalities. Defaults to None.
            output_bands (dict[list], optional): Bands that should be output by the dataset as named by dataset_bands,
                provided as a dictionary with modality keys. Can be subset of all modalities. Defaults to None.
            class_names (list[str], optional): Names of the classes. Defaults to None.
            constant_scale (dict[float]): Factor to multiply data values by, provided as a dictionary with modalities as
                keys. Can be subset of all modalities. Defaults to None.
            transform (Albumentations.Compose | dict | None): Albumentations transform to be applied to all image
                modalities (transformation are shared between image modalities, e.g., similar crop or rotation).
                Should end with ToTensorV2(). If used through the generic_data_module, should not include normalization.
                Not supported for multi-temporal data. The transform is not applied to non-image data, which is only
                converted to tensors if possible. If dict, can include multiple transforms per modality which are
                applied separately (no shared parameters between modalities).
                Defaults to None, which simply applies ToTensorV2().
            no_data_replace (float | None): Replace nan values in input data with this value.
                If None, does no replacement. Defaults to None.
            no_label_replace (float | None): Replace nan values in label with this value.
                If none, does no replacement. Defaults to -1.
            expand_temporal_dimension (bool): Go from shape (time*channels, h, w) to (channels, time, h, w).
                Only works with image modalities. Is only applied to modalities with defined dataset_bands.
                Defaults to False.
            reduce_zero_label (bool): Subtract 1 from all labels. Useful when labels start from 1 instead of the
                expected 0. Defaults to False.
            channel_position (int): Position of the channel dimension in the image modalities. Defaults to -3.
            concat_bands (bool): Concatenate all image modalities along the band dimension into a single "image", so
                that it can be processed by single-modal models. Concatenate in the order of provided modalities.
                Works with image modalities only. Does not work with allow_missing_modalities. Defaults to False.
            prediction_mode (bool): Used to deactivate the checking for a label when it is not necessary.
        """

        super().__init__(
            data_root,
            label_data_root=label_data_root,
            image_grep=image_grep,
            label_grep=label_grep,
            split=split,
            image_modalities=image_modalities,
            rgb_modality=rgb_modality,
            rgb_indices=rgb_indices,
            allow_missing_modalities=allow_missing_modalities,
            allow_substring_file_names=allow_substring_file_names,
            dataset_bands=dataset_bands,
            output_bands=output_bands,
            constant_scale=constant_scale,
            transform=transform,
            no_data_replace=no_data_replace,
            no_label_replace=no_label_replace,
            expand_temporal_dimension=expand_temporal_dimension,
            reduce_zero_label=reduce_zero_label,
            channel_position=channel_position,
            scalar_label=True,
            concat_bands=concat_bands,
            prediction_mode=prediction_mode,
            *args,
            **kwargs,
        )

        self.num_classes = num_classes
        self.class_names = class_names

    def __getitem__(self, index: int) -> dict[str, Any]:
        item = super().__getitem__(index)
        return item

    def plot(
        self, sample: dict[str, torch.Tensor], suptitle: str | None = None, show_axes: bool | None = False
    ) -> Figure:
        """Plot a sample from the dataset.

        Args:
            sample (dict[str, Tensor]): a sample returned by :meth:`__getitem__`
            suptitle (str|None): optional string to use as a suptitle
            show_axes (bool|None): whether to show axes or not

        Returns:
            a matplotlib Figure with the rendered sample

        .. versionadded:: 0.2
        """

        # TODO: Check plotting code for classification tasks and add it to generic classification dataset as well
        raise NotImplementedError

        image = sample["image"]
        if isinstance(image, dict):
            image = image[self.rgb_modality]
        if isinstance(image, torch.Tensor):
            image = image.numpy()
        image = image.take(self.rgb_indices, axis=0)
        image = np.transpose(image, (1, 2, 0))
        image = (image - image.min(axis=(0, 1))) * (1 / image.max(axis=(0, 1)))
        image = np.clip(image, 0, 1)

        label_mask = sample["mask"]
        if isinstance(label_mask, torch.Tensor):
            label_mask = label_mask.numpy()

        showing_predictions = "prediction" in sample
        if showing_predictions:
            prediction_mask = sample["prediction"]
            if isinstance(prediction_mask, torch.Tensor):
                prediction_mask = prediction_mask.numpy()

        return self._plot_sample(
            image,
            label_mask,
            prediction=prediction_mask if showing_predictions else None,
            suptitle=suptitle,
            show_axes=show_axes,
        )

    @staticmethod
    def _plot_sample(image, label, prediction=None, suptitle=None, show_axes=False):
        num_images = 4 if prediction is not None else 3
        fig, ax = plt.subplots(1, num_images, figsize=(12, 10), layout="compressed")
        axes_visibility = "on" if show_axes else "off"

        norm = mpl.colors.Normalize(vmin=label.min(), vmax=label.max())
        ax[0].axis(axes_visibility)
        ax[0].title.set_text("Image")
        ax[0].imshow(image)

        ax[1].axis(axes_visibility)
        ax[1].title.set_text("Ground Truth Mask")
        ax[1].imshow(label, cmap="Greens", norm=norm)

        ax[2].axis(axes_visibility)
        ax[2].title.set_text("GT Mask on Image")
        ax[2].imshow(image)
        ax[2].imshow(label, cmap="Greens", alpha=0.3, norm=norm)
        # ax[2].legend()

        if prediction is not None:
            ax[3].axis(axes_visibility)
            ax[3].title.set_text("Predicted Mask")
            ax[3].imshow(prediction, cmap="Greens", norm=norm)

        if suptitle is not None:
            plt.suptitle(suptitle)
        return fig<|MERGE_RESOLUTION|>--- conflicted
+++ resolved
@@ -617,14 +617,10 @@
 
     def __getitem__(self, index: int) -> dict[str, Any]:
         item = super().__getitem__(index)
-<<<<<<< HEAD
-        if "mask" in item:
-            item["mask"] = item["mask"].long()
-=======
+
         if not self.prediction_mode:
             item["mask"] = item["mask"].long()
 
->>>>>>> ae432dc7
         return item
 
     def plot(
@@ -826,12 +822,10 @@
 
     def __getitem__(self, index: int) -> dict[str, Any]:
         item = super().__getitem__(index)
-<<<<<<< HEAD
-        if "mask" in item:
-=======
+
         if not self.prediction_mode:
->>>>>>> ae432dc7
             item["mask"] = item["mask"].float()
+
         return item
 
     def plot(
