# Copyright contributors to the Terratorch project

from terratorch.datasets.fire_scars import FireScarsHLS, FireScarsNonGeo, FireScarsSegmentationMask
from terratorch.datasets.generic_pixel_wise_dataset import (
    GenericNonGeoPixelwiseRegressionDataset,
    GenericNonGeoSegmentationDataset,
)
from terratorch.datasets.generic_scalar_label_dataset import (
    GenericNonGeoClassificationDataset,
)
from terratorch.datasets.hls import HLSL30, HLSS30
from terratorch.datasets.m_bigearthnet import MBigEarthNonGeo
from terratorch.datasets.m_brick_kiln import MBrickKilnNonGeo

# geobench datasets segmentation
from terratorch.datasets.m_cashew_plantation import MBeninSmallHolderCashewsNonGeo
from terratorch.datasets.m_chesapeake_landcover import MChesapeakeLandcoverNonGeo

# geobench datasets classification
from terratorch.datasets.m_eurosat import MEuroSATNonGeo
from terratorch.datasets.m_forestnet import MForestNetNonGeo
from terratorch.datasets.m_neontree import MNeonTreeNonGeo
from terratorch.datasets.m_nz_cattle import MNzCattleNonGeo
from terratorch.datasets.m_pv4ger import MPv4gerNonGeo
from terratorch.datasets.m_pv4ger_seg import MPv4gerSegNonGeo
from terratorch.datasets.m_SA_crop_type import MSACropTypeNonGeo
from terratorch.datasets.m_so2sat import MSo2SatNonGeo
from terratorch.datasets.multi_temporal_crop_classification import MultiTemporalCropClassification
from terratorch.datasets.open_sentinel_map import OpenSentinelMap
from terratorch.datasets.pastis import PASTIS

# GenericNonGeoRegressionDataset,
from terratorch.datasets.sen1floods11 import Sen1Floods11NonGeo
from terratorch.datasets.sen4agrinet import Sen4AgriNet
from terratorch.datasets.utils import HLSBands

# TorchGeo RasterDatasets
from terratorch.datasets.wsf import WSF2019, WSFEvolution

# Generic Classification Dataset
from terratorch.datasets.sen4map import Sen4MapDatasetMonthlyComposites

__all__ = (
    "GenericNonGeoSegmentationDataset",
    "GenericNonGeoPixelwiseRegressionDataset",
    "GenericNonGeoClassificationDataset",
    "GenericNonGeoRegressionDataset",
    "FireScarsNonGeo",
    "FireScarsHLS",
    "FireScarsSegmentationMask",
    "Sen1Floods11NonGeo",
<<<<<<< HEAD
    "MultiTemporalCropClassification",
=======
    "Sen4MapDatasetMonthlyComposites",
>>>>>>> efd84db0
    "HLSBands",
    "MEuroSATNonGeo",
    "MBigEarthNonGeo",
    "MBrickKilnNonGeo",
    "MForestNetNonGeo",
    "MSo2SatNonGeo",
    "MPv4gerNonGeo",
    "MBeninSmallHolderCashewsNonGeo",
    "MNzCattleNonGeo",
    "MChesapeakeLandcoverNonGeo",
    "MPv4gerSegNonGeo",
    "MSACropTypeNonGeo",
    "MNeonTreeNonGeo",
    "OpenSentinelMap",
    "PASTIS",
    "Sen4AgriNet",
    "WSF2019",
    "WSFEvolution",
    "HLSL30",
    "HLSS30",
)<|MERGE_RESOLUTION|>--- conflicted
+++ resolved
@@ -49,11 +49,8 @@
     "FireScarsHLS",
     "FireScarsSegmentationMask",
     "Sen1Floods11NonGeo",
-<<<<<<< HEAD
     "MultiTemporalCropClassification",
-=======
     "Sen4MapDatasetMonthlyComposites",
->>>>>>> efd84db0
     "HLSBands",
     "MEuroSATNonGeo",
     "MBigEarthNonGeo",
