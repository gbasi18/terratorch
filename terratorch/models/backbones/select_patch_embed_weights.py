--- conflicted
+++ resolved
@@ -48,7 +48,6 @@
             _possible_keys_for_proj_weight = {custom_proj_key}
 
         patch_embed_proj_weight_key = state_dict.keys() & _possible_keys_for_proj_weight if (type(state_dict) in [collections.OrderedDict, dict]) else state_dict().keys() & _possible_keys_for_proj_weight
-
         if len(patch_embed_proj_weight_key) == 0:
             msg = "Could not find key for patch embed weight"
             raise Exception(msg)
@@ -63,9 +62,9 @@
             patch_embed_proj_weight_key = list(patch_embed_proj_weight_key)[0]
 
         patch_embed_weight = state_dict[patch_embed_proj_weight_key]
-    
-        temp_weight = model.state_dict()[patch_embed_proj_weight_key].clone() 
-    
+
+        temp_weight = model.state_dict()[patch_embed_proj_weight_key].clone()
+
         # only do this if the patch size and tubelet size match. If not, start with random weights
         if patch_embed_weights_are_compatible(temp_weight, patch_embed_weight):
             torch.nn.init.xavier_uniform_(temp_weight.view([temp_weight.shape[0], -1]))
@@ -80,33 +79,7 @@
                 category=UserWarning,
                 stacklevel=1,
             )
-    
+
         state_dict[patch_embed_proj_weight_key] = temp_weight
-        
-<<<<<<< HEAD
-    # extract the single element from the set
-    (patch_embed_proj_weight_key,) = patch_embed_proj_weight_key
-    patch_embed_weight = state_dict[patch_embed_proj_weight_key]
 
-    temp_weight = model.state_dict()[patch_embed_proj_weight_key].clone()
-
-    # only do this if the patch size and tubelet size match. If not, start with random weights
-    if patch_embed_weights_are_compatible(temp_weight, patch_embed_weight):
-        torch.nn.init.xavier_uniform_(temp_weight.view([temp_weight.shape[0], -1]))
-        for index, band in enumerate(model_bands):
-            if band in pretrained_bands:
-                logging.info(f"Loaded weights for {band} in position {index} of patch embed")
-                temp_weight[:, index] = patch_embed_weight[:, pretrained_bands.index(band)]
-    else:
-        warnings.warn(
-            f"Incompatible shapes between patch embedding of model {temp_weight.shape} and\
-            of checkpoint {patch_embed_weight.shape}",
-            category=UserWarning,
-            stacklevel=1,
-        )
-
-    state_dict[patch_embed_proj_weight_key] = temp_weight
-    return state_dict
-=======
-        return state_dict
->>>>>>> a34d41f6
+        return state_dict